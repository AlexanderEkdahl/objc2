/**
Gets a reference to a `Class`.

Panics if no class with the given name can be found.
To check for a class that may not exist, use `Class::get`.

# Example
``` no_run
# #[macro_use] extern crate objc;
# fn main() {
let cls = class!(NSObject);
# }
```
*/
#[macro_export]
macro_rules! class {
    ($name:ident) => ({
        static CLASS: $crate::__CachedClass = $crate::__CachedClass::new();
        let name = concat!(stringify!($name), '\0');
        #[allow(unused_unsafe)]
        let cls = unsafe { CLASS.get(name) };
        match cls {
            Some(cls) => cls,
            None => panic!("Class with name {} could not be found", stringify!($name)),
        }
    })
}

/**
Registers a selector, returning a `Sel`.

# Example
```
# #[macro_use] extern crate objc;
# fn main() {
let sel = sel!(description);
let sel = sel!(setObject:forKey:);
# }
```
*/
#[macro_export]
macro_rules! sel {
    ($name:ident) => ({
        static SEL: $crate::__CachedSel = $crate::__CachedSel::new();
        let name = concat!(stringify!($name), '\0');
        #[allow(unused_unsafe)]
        unsafe { SEL.get(name) }
    });
    ($($name:ident :)+) => ({
        static SEL: $crate::__CachedSel = $crate::__CachedSel::new();
        let name = concat!($(stringify!($name), ':'),+, '\0');
        #[allow(unused_unsafe)]
        unsafe { SEL.get(name) }
    });
}

/**
Sends a message to an object.

The first argument can be any type that dereferences to a type that implements
`Message`, like a reference, pointer, or an `Id`.
The syntax is similar to the message syntax in Objective-C.
Variadic arguments are not currently supported.

# Example
``` no_run
# #[macro_use] extern crate objc;
# use objc::runtime::Object;
# fn main() {
# unsafe {
let obj: *mut Object;
# let obj: *mut Object = 0 as *mut Object;
let description: *const Object = msg_send![obj, description];
let _: () = msg_send![obj, setArg1:1 arg2:2];
# }
# }
```
*/
#[macro_export]
macro_rules! msg_send {
    (super($obj:expr, $superclass:expr), $name:ident) => ({
<<<<<<< HEAD
        let sel = $crate::sel!($name);
=======
        let sel = sel!($name);
        let result;
>>>>>>> 858f92f7
        match $crate::__send_super_message(&*$obj, $superclass, sel, ()) {
            Err(s) => panic!("{}", s),
            Ok(r) => result = r,
        }
        result
    });
    (super($obj:expr, $superclass:expr), $($name:ident : $arg:expr)+) => ({
<<<<<<< HEAD
        let sel = $crate::sel!($($name:)+);
=======
        let sel = sel!($($name:)+);
        let result;
>>>>>>> 858f92f7
        match $crate::__send_super_message(&*$obj, $superclass, sel, ($($arg,)*)) {
            Err(s) => panic!("{}", s),
            Ok(r) => result = r,
        }
        result
    });
    ($obj:expr, $name:ident) => ({
<<<<<<< HEAD
        let sel = $crate::sel!($name);
=======
        let sel = sel!($name);
        let result;
>>>>>>> 858f92f7
        match $crate::__send_message(&*$obj, sel, ()) {
            Err(s) => panic!("{}", s),
            Ok(r) => result = r,
        }
        result
    });
    ($obj:expr, $($name:ident : $arg:expr)+) => ({
<<<<<<< HEAD
        let sel = $crate::sel!($($name:)+);
=======
        let sel = sel!($($name:)+);
        let result;
>>>>>>> 858f92f7
        match $crate::__send_message(&*$obj, sel, ($($arg,)*)) {
            Err(s) => panic!("{}", s),
            Ok(r) => result = r,
        }
        result
    });
}<|MERGE_RESOLUTION|>--- conflicted
+++ resolved
@@ -79,12 +79,8 @@
 #[macro_export]
 macro_rules! msg_send {
     (super($obj:expr, $superclass:expr), $name:ident) => ({
-<<<<<<< HEAD
         let sel = $crate::sel!($name);
-=======
-        let sel = sel!($name);
         let result;
->>>>>>> 858f92f7
         match $crate::__send_super_message(&*$obj, $superclass, sel, ()) {
             Err(s) => panic!("{}", s),
             Ok(r) => result = r,
@@ -92,12 +88,8 @@
         result
     });
     (super($obj:expr, $superclass:expr), $($name:ident : $arg:expr)+) => ({
-<<<<<<< HEAD
         let sel = $crate::sel!($($name:)+);
-=======
-        let sel = sel!($($name:)+);
         let result;
->>>>>>> 858f92f7
         match $crate::__send_super_message(&*$obj, $superclass, sel, ($($arg,)*)) {
             Err(s) => panic!("{}", s),
             Ok(r) => result = r,
@@ -105,12 +97,8 @@
         result
     });
     ($obj:expr, $name:ident) => ({
-<<<<<<< HEAD
         let sel = $crate::sel!($name);
-=======
-        let sel = sel!($name);
         let result;
->>>>>>> 858f92f7
         match $crate::__send_message(&*$obj, sel, ()) {
             Err(s) => panic!("{}", s),
             Ok(r) => result = r,
@@ -118,12 +106,8 @@
         result
     });
     ($obj:expr, $($name:ident : $arg:expr)+) => ({
-<<<<<<< HEAD
         let sel = $crate::sel!($($name:)+);
-=======
-        let sel = sel!($($name:)+);
         let result;
->>>>>>> 858f92f7
         match $crate::__send_message(&*$obj, sel, ($($arg,)*)) {
             Err(s) => panic!("{}", s),
             Ok(r) => result = r,
